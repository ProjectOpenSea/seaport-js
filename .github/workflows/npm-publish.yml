# This workflow will run tests using node and then publish a package to GitHub Packages when a release is created
# For more information see: https://help.github.com/actions/language-and-framework-guides/publishing-nodejs-packages

name: Node.js Package

on:
  release:
    types: [published]

jobs:
  publish-npm:
    runs-on: ubuntu-latest
    permissions:
      id-token: write
      contents: read
    steps:
<<<<<<< HEAD
      - uses: actions/checkout@v6
      - uses: actions/setup-node@v4
=======
      - uses: actions/checkout@v4
      - uses: actions/setup-node@v6
>>>>>>> eea9e3d0
        with:
          node-version-file: .nvmrc
          registry-url: https://registry.npmjs.org/
      - run: npm install
      - run: npm test
      - run: npm publish --provenance --access public<|MERGE_RESOLUTION|>--- conflicted
+++ resolved
@@ -14,13 +14,8 @@
       id-token: write
       contents: read
     steps:
-<<<<<<< HEAD
       - uses: actions/checkout@v6
-      - uses: actions/setup-node@v4
-=======
-      - uses: actions/checkout@v4
       - uses: actions/setup-node@v6
->>>>>>> eea9e3d0
         with:
           node-version-file: .nvmrc
           registry-url: https://registry.npmjs.org/
